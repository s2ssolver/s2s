--- conflicted
+++ resolved
@@ -3,27 +3,18 @@
     context::Context,
     engine::Engine,
     smt::{Command, Script, ToSmt},
-    Error, SolverAnswer, Options,
+    Error, Options, SolverAnswer,
 };
 
 /// Interpreter for SMT-LIB scripts.
 pub struct Interpreter<'a> {
-<<<<<<< HEAD
     ctx: &'a mut Context,
-    options: SolverOptions,
-=======
-    mngr: &'a mut NodeManager,
     options: Options,
->>>>>>> b4ce4e6e
     engine: Engine,
 }
 
 impl<'a> Interpreter<'a> {
-<<<<<<< HEAD
-    pub fn new(options: SolverOptions, ctx: &'a mut Context) -> Self {
-=======
-    pub fn new(options: Options, mngr: &'a mut NodeManager) -> Self {
->>>>>>> b4ce4e6e
+    pub fn new(options: Options, ctx: &'a mut Context) -> Self {
         let engine = Engine::with_options(options.clone());
         Self {
             ctx,
