//! Simplification module

mod elim;
mod entailed;
mod factors;
mod folding;
mod fwd;
mod independent;
mod int;
mod levis;
mod regex;
mod replace;
mod str_int;
mod strlen;
mod substr;
mod weq;

use std::fmt::Debug;

use elim::EliminateEntailed;
use indexmap::{indexset, IndexMap, IndexSet};

use crate::{
    ast::{get_entailed, Node, NodeKind, VarSubstitution},
    context::Context,
};

/// A rewrite rule that can be applied to a node locally.
/// It returns a new node if the rule applies, or None if it does not.
/// The new node **must** be logically equivalent to the original node and **should** be 'simpler' than the original node.
trait EquivalenceRule: Debug {
    /// Apply the rewrite rule to the given node.
    /// Returns a either a new node or [None] if the rule does not apply.
    /// The new node is simplified and logically equivalent to the original node (within the path context).
    ///
    /// The `decision` are the branch decisions consistings of the those nodes that must be to be true in order to reach the current node.
    /// In other, if a satisfiying assignment for the formula assigns true to the current node occurrend, then all nodes in this set neccessarily need to be true as well.
    /// Note that this only applies to the **current occurrenc** if the node, not of other occurrence of the same nodes elsewhere in the AST.
    /// Especially, if the rule simplifies based on this set, then `universal` must return `false`.
    ///
    /// The `asserted` is true extaclty if the current node is asserted on the top level or reachable trough following only ANDs
    ///
    /// Additionally, the simplifier passes the set of currenly asserted nodes to the rule.
    /// The facts are the nodes that must be true for the current node to be true.
<<<<<<< HEAD
    fn apply(&self, node: &Node, facts: &IndexSet<Node>, ctx: &mut Context) -> Option<Node>;
=======
    fn apply(
        &self,
        node: &Node,
        asserted: bool,
        decisions: &IndexSet<Node>,
        mngr: &mut NodeManager,
    ) -> Option<Node>;

    /// Returns true the rule is universal, meaning that all equal nodes in the AST can be replaced by the rules result.
    /// If the rule is context-aware this needs to return "false"
    fn universal(&self) -> bool {
        true
    }
>>>>>>> b4ce4e6e
}

/// A rewrite rule that infers a substitution from the given node, that can be applied globally.
/// Globally means that the substitution is applied to the entire AST, not just the current node.
/// After application, the resulting formula must be equisatisfiable to the original formula.
/// More over, if `h` is a substitution applied to the formula `f`, and `h(f)` has a solution `g`,
/// then `h.g` must also be a solution to `f`.
trait EntailmentRule: Debug {
    /// Infer a globally valid [VarSubstitution] from the given node.
    /// The substitution is applied to the entire AST, not just the current node.
    /// If the rule does not apply, it returns [None].
    ///
    /// The rule is passed the current node, the set of asserted nodes, and the polarity of the node.
    /// The polarity is true if the node is positive, and false if it is negative.
    /// The list of asserted nodes is the set of nodes that must be true for the current node to be true.
    fn apply(
        &self,
        node: &Node,
        facts: &IndexSet<Node>,
        pol: bool,
        ctx: &mut Context,
    ) -> Option<VarSubstitution>;

    /// Initialize the rule with the given node manager and root node of the AST.
    /// This is always called before every call to [apply].
    fn init(&mut self, _root: &Node, _ctx: &mut Context) {}
}

pub struct SimpResult {
    /// The simplified node
    pub node: Node,
    /// The substitutions that have been applied to the root node.
    pub subs: Vec<VarSubstitution>,
}

/// The simplifier performs simplification of the AST by applying equivalence and entailment rules.
/// If performs multiple passes over the AST, applying the rules in a predefined order.
/// After each pass, it checks if the AST has changed.
/// If it has, it continues to apply the rules until no more changes are made or the maximum number of passes is reached.
///
/// After termination, the simplifier returns the simplified AST.
/// The simplified AST is logically equisatifiable to the original AST.
/// It also keeps track of the substitutions that have been applied to the root node.
/// If the simplified formula has a solution, the substitutions can be used to find a solution for the original formula.
pub struct Simplifier {
    equiv_rules: Vec<Box<dyn EquivalenceRule>>,
    entail_rules: Vec<Box<dyn EntailmentRule>>,
    rewrite_cache: IndexMap<Node, Node>,

    /// Substitutions that have been applied to the root node.
    applied_subs: Vec<VarSubstitution>,
}

impl Simplifier {
    /// Apply the simplifier to the given node.
    /// The simplifier performs at most `max_passes` passes over the node.
    /// It returns a [SimpResult] containing the simplified node and the substitutions that have been applied to the root node.
    pub fn apply(mut self, node: &Node, max_passes: usize, ctx: &mut Context) -> SimpResult {
        let mut current = node.clone();

        let mut last_size = current.size();
        let mut pass = 0;

        while pass < max_passes || current.size() < last_size {
            match self.pass(&current, ctx) {
                Some(rw) => {
                    current = rw;
                }
                None => {
                    break;
                }
            }
            if current.size() >= last_size {
                // we only count passes if we did not simplify
                pass += 1;
            }
            last_size = current.size();
        }

        let subs = self.applied_subs;
        SimpResult {
            node: current,
            subs,
        }
    }

    /// Perform a rewrite pass over the given node.
    /// This method applies the rules in the order they were added to the rewriter.
    /// It first applies the rules to the children of the node and then to the node itself.
    /// A single pass calls every rule once for every node in the AST.
    fn pass(&mut self, node: &Node, ctx: &mut Context) -> Option<Node> {
        // First remove all non-entailed occurrences of entailed literals
        // This is neither a EquivalenceRule nor an EntailmentRule, but a simplification step that we do first.
        // If a literal is entailed, then this replaces all other occurrences of the literal with `true`.
        let mut lit_eliminator = EliminateEntailed::default();

        // Clear the cache for the current pass
        // Otherwise we might miss some rewrites
        self.rewrite_cache.clear();

        let mut simped_node = lit_eliminator.apply(node, ctx);

        // Apply equivalence rules
        let mut applied = false;
<<<<<<< HEAD
        simped_node = match self.pass_equivalence(&simped_node, &Vec::new(), ctx) {
            Some(rw) => {
                applied = true;
                rw
            }
            None => node.clone(),
        };
=======
        simped_node =
            match self.pass_equivalence(&simped_node, &Vec::new(), true, &indexset! {}, mngr) {
                Some(rw) => {
                    applied = true;
                    rw
                }
                None => node.clone(),
            };
>>>>>>> b4ce4e6e

        // Apply entailment rules
        if let Some(rw) = self.pass_entailment(&simped_node, ctx) {
            applied = true;
            simped_node = rw;
        }

        if applied {
            Some(simped_node)
        } else {
            None
        }
    }

<<<<<<< HEAD
    fn pass_equivalence(&mut self, node: &Node, path: &[&Node], ctx: &mut Context) -> Option<Node> {
=======
    fn pass_equivalence(
        &mut self,
        node: &Node,
        path: &[&Node],
        mut asserted: bool,
        decisions: &IndexSet<Node>,
        mngr: &mut NodeManager,
    ) -> Option<Node> {
>>>>>>> b4ce4e6e
        if let Some(rw) = self.rewrite_cache.get(node) {
            return Some(rw.clone());
        }

        // Apply to children
        let mut applied_children = Vec::with_capacity(node.children().len());
        let mut applied = false;

        let mut path_ch = path.to_vec();
        path_ch.push(node);

        // The path conditions for the child node of this
        let mut new_decisions = decisions.clone();
        if *node.kind() == NodeKind::And {
            new_decisions.extend(get_entailed(node));
        } else {
            asserted = false;
        };

        for child in node.children() {
<<<<<<< HEAD
            match self.pass_equivalence(child, &path_ch, ctx) {
=======
            if !decisions.contains(child) {
                // if the path conditions contained the child, we can keep it as a condition for this node to be true
                // Otherwise its needs to be remove since that would mean in order for child to be true, child must be true (a tautology).
                new_decisions.remove(child);
            }
            match self.pass_equivalence(child, &path_ch, asserted, &new_decisions, mngr) {
>>>>>>> b4ce4e6e
                Some(new_child) => {
                    applied_children.push(new_child.clone());
                    applied = true;
                }
                None => applied_children.push(child.clone()),
            }
        }

        // Apply all rules to node
        let mut new_node = if applied {
<<<<<<< HEAD
            ctx.ast().create_node(node.kind().clone(), applied_children)
=======
            let temp = mngr.create_node(node.kind().clone(), applied_children);
            temp
>>>>>>> b4ce4e6e
        } else {
            node.clone()
        };

        let mut cachable = true;

        for rule in self.equiv_rules.iter() {
<<<<<<< HEAD
            if let Some(rw) = rule.apply(&new_node, &facts, ctx) {
                log::debug!("({:?}) {} ==> {}", rule, new_node, rw);
                new_node = rw;
                applied = true;
=======
            if let Some(rw) = rule.apply(&new_node, asserted, &decisions, mngr) {
                if rw != new_node {
                    log::debug!("({:?}) {} ==> {}", rule, new_node, rw);
                    new_node = rw;
                    cachable &= rule.universal();
                    applied = true;
                }
>>>>>>> b4ce4e6e
            }
        }

        // Also cache if not applied to not traverse the same node again
        if cachable {
            self.rewrite_cache.insert(node.clone(), new_node.clone());
        }

        if applied {
            Some(new_node)
        } else {
            None
        }
    }

    fn pass_entailment(&mut self, node: &Node, ctx: &mut Context) -> Option<Node> {
        fn find_subs(
            rules: &mut [Box<dyn EntailmentRule>],
            node: &Node,
            asserted: &IndexSet<Node>,
            pol: bool,
            ctx: &mut Context,
        ) -> Option<VarSubstitution> {
            for rule in rules.iter_mut() {
                if let Some(sub) = rule.apply(node, asserted, pol, ctx) {
                    if !sub.is_identity() && !sub.is_empty() {
                        log::debug!("({:?}) inferred {}", rule, sub);
                        return Some(sub);
                    }
                }
            }

            let pol = match node.kind() {
                NodeKind::Not => !pol,
                _ => pol,
            };

            for child in node.children() {
                if let Some(sub) = find_subs(rules, child, asserted, pol, ctx) {
                    return Some(sub);
                }
            }

            None
        }

        let mut applied = false;
        let mut new_node = node.clone();
        // initialize the rules with the current node
        for rule in self.entail_rules.iter_mut() {
            rule.init(node, ctx);
        }
        let mut facts = get_entailed(&new_node);
        while let Some(sub) = find_subs(&mut self.entail_rules, &new_node, &facts, true, ctx) {
            new_node = sub.apply(&new_node, ctx);

            self.applied_subs.push(sub);
            applied = true;
            // reinitialize the rules with the new node
            for rule in self.entail_rules.iter_mut() {
                rule.init(&new_node, ctx);
            }
            // update the asserted set
            facts = get_entailed(&new_node);
        }

        if applied {
            Some(new_node)
        } else {
            None
        }
    }
}

impl Default for Simplifier {
    fn default() -> Self {
        let equiv_rules: Vec<Box<dyn EquivalenceRule>> = vec![
            Box::new(folding::FoldBoolConsts),
            Box::new(folding::FoldIntConsts),
            Box::new(folding::FoldStringConsts),
            Box::new(regex::InReConstantLhs),
            Box::new(regex::InReTrivial),
            Box::new(regex::InReEquation),
            Box::new(regex::InReStripPrefix),
            Box::new(regex::InReStripSuffix),
            Box::new(regex::InRePullComp),
            Box::new(int::FoldConstantInts),
            Box::new(int::LessTrivial),
            Box::new(int::GreaterTrivial),
            Box::new(int::EqualityTrivial),
            Box::new(int::DistributeNeg),
            // does not seem to help
            //Box::new(int::NormalizeIneq),
            Box::new(int::NotComparison),
            Box::new(fwd::LinIntForward),
            Box::new(fwd::PathPruning),
            //            Box::new(fwd::LengthConflict),
            Box::new(strlen::StringLengthAddition),
            Box::new(strlen::ConstStringLength),
            Box::new(strlen::LengthTrivial),
            Box::new(strlen::TrivialLenghtConstraints),
            // Hurts forward reasoning
            //Box::new(strlen::LengthToReg),
            Box::new(weq::ConstMismatch),
            Box::new(weq::StripLCP),
            Box::new(weq::StripLCS),
            Box::new(weq::LengthReasoning),
            Box::new(weq::ParikhMatrixMismatch),
            Box::new(factors::TrivialPrefixof),
            Box::new(factors::TrivialSuffixof),
            Box::new(factors::TrivialContains),
            Box::new(factors::FactorOfEmptyString),
            Box::new(substr::SubstrConst),
            Box::new(substr::SubstrNegative),
            Box::new(substr::AtNegative),
            Box::new(substr::AtConst),
            Box::new(replace::ReplaceIdem),
            Box::new(replace::ReplaceInEpsilon),
            Box::new(replace::ReplaceSelf),
            Box::new(replace::ReplaceEpsilon),
            Box::new(str_int::ToIntConstant),
            Box::new(str_int::FromIntConstant),
            Box::new(str_int::VarEqConstantToInt),
        ];

        /* Entailment rules */
        let entail_rules: Vec<Box<dyn EntailmentRule>> = vec![
            Box::new(regex::ConstantPrefixSuffix),
            Box::new(independent::IndependentVariableAssignment::default()),
            Box::new(strlen::ZeroLengthEpsilon),
            Box::new(levis::LevisRule),
            Box::new(entailed::EntailedBooleanVars),
            Box::new(entailed::EntailedAssigments),
        ];

        Simplifier {
            equiv_rules,
            entail_rules,
            rewrite_cache: IndexMap::new(),
            applied_subs: Vec::new(),
        }
    }
}<|MERGE_RESOLUTION|>--- conflicted
+++ resolved
@@ -42,15 +42,12 @@
     ///
     /// Additionally, the simplifier passes the set of currenly asserted nodes to the rule.
     /// The facts are the nodes that must be true for the current node to be true.
-<<<<<<< HEAD
-    fn apply(&self, node: &Node, facts: &IndexSet<Node>, ctx: &mut Context) -> Option<Node>;
-=======
     fn apply(
         &self,
         node: &Node,
         asserted: bool,
         decisions: &IndexSet<Node>,
-        mngr: &mut NodeManager,
+        ctx: &mut Context,
     ) -> Option<Node>;
 
     /// Returns true the rule is universal, meaning that all equal nodes in the AST can be replaced by the rules result.
@@ -58,7 +55,6 @@
     fn universal(&self) -> bool {
         true
     }
->>>>>>> b4ce4e6e
 }
 
 /// A rewrite rule that infers a substitution from the given node, that can be applied globally.
@@ -163,24 +159,14 @@
 
         // Apply equivalence rules
         let mut applied = false;
-<<<<<<< HEAD
-        simped_node = match self.pass_equivalence(&simped_node, &Vec::new(), ctx) {
-            Some(rw) => {
-                applied = true;
-                rw
-            }
-            None => node.clone(),
-        };
-=======
         simped_node =
-            match self.pass_equivalence(&simped_node, &Vec::new(), true, &indexset! {}, mngr) {
+            match self.pass_equivalence(&simped_node, &Vec::new(), true, &indexset! {}, ctx) {
                 Some(rw) => {
                     applied = true;
                     rw
                 }
                 None => node.clone(),
             };
->>>>>>> b4ce4e6e
 
         // Apply entailment rules
         if let Some(rw) = self.pass_entailment(&simped_node, ctx) {
@@ -195,18 +181,14 @@
         }
     }
 
-<<<<<<< HEAD
-    fn pass_equivalence(&mut self, node: &Node, path: &[&Node], ctx: &mut Context) -> Option<Node> {
-=======
     fn pass_equivalence(
         &mut self,
         node: &Node,
         path: &[&Node],
         mut asserted: bool,
         decisions: &IndexSet<Node>,
-        mngr: &mut NodeManager,
+        ctx: &mut Context,
     ) -> Option<Node> {
->>>>>>> b4ce4e6e
         if let Some(rw) = self.rewrite_cache.get(node) {
             return Some(rw.clone());
         }
@@ -227,16 +209,12 @@
         };
 
         for child in node.children() {
-<<<<<<< HEAD
-            match self.pass_equivalence(child, &path_ch, ctx) {
-=======
             if !decisions.contains(child) {
                 // if the path conditions contained the child, we can keep it as a condition for this node to be true
                 // Otherwise its needs to be remove since that would mean in order for child to be true, child must be true (a tautology).
                 new_decisions.remove(child);
             }
-            match self.pass_equivalence(child, &path_ch, asserted, &new_decisions, mngr) {
->>>>>>> b4ce4e6e
+            match self.pass_equivalence(child, &path_ch, asserted, &new_decisions, ctx) {
                 Some(new_child) => {
                     applied_children.push(new_child.clone());
                     applied = true;
@@ -247,12 +225,8 @@
 
         // Apply all rules to node
         let mut new_node = if applied {
-<<<<<<< HEAD
-            ctx.ast().create_node(node.kind().clone(), applied_children)
-=======
-            let temp = mngr.create_node(node.kind().clone(), applied_children);
+            let temp = ctx.ast().create_node(node.kind().clone(), applied_children);
             temp
->>>>>>> b4ce4e6e
         } else {
             node.clone()
         };
@@ -260,20 +234,13 @@
         let mut cachable = true;
 
         for rule in self.equiv_rules.iter() {
-<<<<<<< HEAD
-            if let Some(rw) = rule.apply(&new_node, &facts, ctx) {
-                log::debug!("({:?}) {} ==> {}", rule, new_node, rw);
-                new_node = rw;
-                applied = true;
-=======
-            if let Some(rw) = rule.apply(&new_node, asserted, &decisions, mngr) {
+            if let Some(rw) = rule.apply(&new_node, asserted, &decisions, ctx) {
                 if rw != new_node {
                     log::debug!("({:?}) {} ==> {}", rule, new_node, rw);
                     new_node = rw;
                     cachable &= rule.universal();
                     applied = true;
                 }
->>>>>>> b4ce4e6e
             }
         }
 
