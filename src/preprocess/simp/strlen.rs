use std::rc::Rc;

use crate::{
    ast::{Node, NodeKind, VarSubstitution},
    context::{Context, Sorted, Variable},
    interval::{BoundValue, Interval},
};

use super::{
    int::{is_const_int, linearlize_term, normalize_ineq},
    EntailmentRule, EquivalenceRule,
};

use indexmap::IndexSet;
use itertools::Itertools;
use smallvec::smallvec;

/// Reduces expressions of the form `len(s)` with `s` a constant string to the length of the string.
#[derive(Debug, Clone, Copy)]
pub(super) struct ConstStringLength;
impl EquivalenceRule for ConstStringLength {
<<<<<<< HEAD
    fn apply(&self, node: &Node, _: &IndexSet<Node>, ctx: &mut Context) -> Option<Node> {
=======
    fn apply(
        &self,
        node: &Node,
        _: bool,
        _: &IndexSet<Node>,
        mngr: &mut NodeManager,
    ) -> Option<Node> {
>>>>>>> b4ce4e6e
        if *node.kind() == NodeKind::Length {
            debug_assert!(node.children().len() == 1);
            let child = node.children().first().unwrap();

            if let NodeKind::String(s) = child.kind() {
                let len = s.len() as i64;
                return Some(ctx.ast().const_int(len));
            }
        }
        None
    }
}

/// Simplifies expressions of the form `len(concat(s1, s2, ..., sn))` to `len(s1) + len(s2) + ... + len(sn)`.
#[derive(Debug, Clone, Copy)]
pub(super) struct StringLengthAddition;
impl EquivalenceRule for StringLengthAddition {
<<<<<<< HEAD
    fn apply(&self, node: &Node, _: &IndexSet<Node>, ctx: &mut Context) -> Option<Node> {
=======
    fn apply(
        &self,
        node: &Node,
        _: bool,
        _: &IndexSet<Node>,
        mngr: &mut NodeManager,
    ) -> Option<Node> {
>>>>>>> b4ce4e6e
        if *node.kind() == NodeKind::Length {
            debug_assert!(node.children().len() == 1);
            let child = node.children().first().unwrap();

            if child.kind() == &NodeKind::Concat {
                let mut sum = Vec::with_capacity(child.children().len());
                for c in child.children() {
                    sum.push(ctx.ast().str_len(c.clone()));
                }
                return Some(ctx.ast().add(sum));
            }
        }
        None
    }
}

/// Fold trivial length constraints.
///
/// - If a linear (in)-equality requires that a string length is less than zero and simplifies it to false if so.
/// - If a string length asserts that the length is greater or equal to zero, it simplifies it to true.
/// - If a string length asserts that the less than or equal to zero, it simplifies it to equal to zero.
#[derive(Debug, Clone, Copy)]
pub(super) struct LengthTrivial;
impl EquivalenceRule for LengthTrivial {
<<<<<<< HEAD
    fn apply(&self, node: &Node, _: &IndexSet<Node>, ctx: &mut Context) -> Option<Node> {
=======
    fn apply(
        &self,
        node: &Node,
        _: bool,
        _: &IndexSet<Node>,
        mngr: &mut NodeManager,
    ) -> Option<Node> {
>>>>>>> b4ce4e6e
        match node.kind() {
            NodeKind::Eq | NodeKind::Lt | NodeKind::Le | NodeKind::Gt | NodeKind::Ge => {
                let lhs = node.children().first().unwrap();
                let rhs = node.children().last().unwrap();

                let (ts, kind, mut c) = if let Some(c) = is_const_int(rhs) {
                    let lin = linearlize_term(lhs)?;
                    (lin, node.kind().clone(), c)
                } else if let Some(c) = is_const_int(lhs) {
                    // flip the operator
                    let linearlized = linearlize_term(rhs)?;
                    match node.kind() {
                        NodeKind::Lt => (linearlized, NodeKind::Gt, c),
                        NodeKind::Le => (linearlized, NodeKind::Ge, c),
                        NodeKind::Gt => (linearlized, NodeKind::Lt, c),
                        NodeKind::Ge => (linearlized, NodeKind::Le, c),
                        _ => return None,
                    }
                } else {
                    return None;
                };

                c -= ts.constant;

                if ts.coeffs.iter().all(|(n, _)| *n.kind() == NodeKind::Length) {
                    // all coefficients are positive
                    let coeffs_positive = ts.coeffs.iter().all(|(_, v)| *v >= 0);
                    match kind {
                        NodeKind::Eq if ts.coeffs.len() == 1 && c == 0 => {
                            // that string term needs to be epsilon
                            let (var, _) = ts.coeffs.iter().next().unwrap();
                            debug_assert!(*var.kind() == NodeKind::Length);
                            let ch = var.children().first().unwrap();
                            let epsi = ctx.ast().empty_string();
                            return Some(ctx.ast().eq(ch.clone(), epsi));
                        }
                        NodeKind::Eq if c < 0 && coeffs_positive => {
                            return Some(ctx.ast().ffalse());
                        }
                        NodeKind::Lt if c <= 0 && coeffs_positive => {
                            return Some(ctx.ast().ffalse());
                        }
                        NodeKind::Le if c < 0 && coeffs_positive => {
                            return Some(ctx.ast().ffalse());
                        }
                        NodeKind::Le if c == 0 && coeffs_positive => {
                            let lhs_new = ts
                                .coeffs
                                .iter()
                                .map(|(n, v)| (n, ctx.ast().const_int(*v)))
                                .collect_vec()
                                .into_iter()
                                .map(|(n, v)| ctx.ast().mul(vec![v, n.clone()]))
                                .collect();
                            let lhs_new = ctx.ast().add(lhs_new);
                            let rhs_new = ctx.ast().const_int(0);
                            let new_eq = ctx.ast().eq(lhs_new, rhs_new);
                            return Some(new_eq);
                        }
                        NodeKind::Gt if c < 0 && coeffs_positive => {
                            return Some(ctx.ast().ttrue());
                        }
                        NodeKind::Ge if c <= 0 && coeffs_positive => {
                            return Some(ctx.ast().ttrue());
                        }
                        NodeKind::Ge if c == 0 && coeffs_positive => {
                            // This is a trivial constraint, we can remove it
                            return Some(ctx.ast().ttrue());
                        }
                        _ => (),
                    }
                }
            }
            _ => (),
        }
        None
    }
}

/// Converts lineaer constraints of the form `s|x| # rhs` to regular constraints.
#[derive(Debug, Clone, Copy)]
#[allow(dead_code)]
pub(super) struct LengthToReg;
impl EquivalenceRule for LengthToReg {
<<<<<<< HEAD
    fn apply(&self, node: &Node, _: &IndexSet<Node>, ctx: &mut Context) -> Option<Node> {
=======
    fn apply(
        &self,
        node: &Node,
        _: bool,
        _: &IndexSet<Node>,
        mngr: &mut NodeManager,
    ) -> Option<Node> {
>>>>>>> b4ce4e6e
        let normed = normalize_ineq(node)?;
        if normed.lhs().coeffs.len() == 1 {
            // This is a constraint of the form `s|x| # rhs`, we can rewrite this as a regular constraint
            let (x, s) = normed.lhs().coeffs.iter().next().unwrap();

            // Only works if we have an lhs of the for str.len(x) or str.len(x) * s where x is a variable
            let x = if x.kind() == &NodeKind::Length {
                let ch = x.children().first().unwrap();
                if !matches!(ch.kind(), NodeKind::Variable(_)) {
                    return None;
                }
                ch.clone()
            } else {
                return None;
            };

            let c = normed.rhs();
            let op = normed.op().clone();
            let (r, op, s) = match (c >= 0, *s >= 0) {
                (true, true) => (c as u32, op, *s as u32), // both positive
                (false, false) if op != NodeKind::Eq => match op {
                    NodeKind::Lt => (-c as u32, NodeKind::Gt, -*s as u32),
                    NodeKind::Le => (-c as u32, NodeKind::Ge, -*s as u32),
                    NodeKind::Gt => (-c as u32, NodeKind::Lt, -*s as u32),
                    NodeKind::Ge => (-c as u32, NodeKind::Le, -*s as u32),
                    NodeKind::Eq if normed.pol() => (-c as u32, NodeKind::Eq, -*s as u32),
                    _ => return None,
                },
                _ => return None,
            };

            let builder = ctx.re_builder();
            let re = match op {
                NodeKind::Lt => {
                    let u = r / s;
                    if r % s == 0 {
                        builder.loop_(builder.allchar(), 0, u - 1)
                    } else {
                        builder.loop_(builder.allchar(), 0, u)
                    }
                }
                NodeKind::Le => {
                    let u = r / s;
                    builder.loop_(builder.allchar(), 0, u)
                }
                NodeKind::Gt => {
                    let l = r.div_ceil(s);
                    let lower = builder.pow(builder.allchar(), l + 1);
                    builder.concat(smallvec![lower, builder.all()])
                }
                NodeKind::Ge => {
                    let l = r.div_ceil(s);
                    let lower = builder.pow(builder.allchar(), l);
                    builder.concat(smallvec![lower, builder.all()])
                }
                NodeKind::Eq => {
                    if r % s == 0 {
                        builder.pow(builder.allchar(), r / s)
                    } else {
                        builder.none()
                    }
                }
                _ => unreachable!(),
            };
            let re = ctx.ast().const_regex(re);
            let inre = ctx.ast().in_re(x.clone(), re);
            return Some(inre);
        }

        None
    }
}

/// Finds asserted terms of the form `L = 0` or `L <= 0`, where
/// all terms in L are of the form c|x| with c>0
/// and returns `x = epsilon` for all c|x| in L.`
#[derive(Clone, Default, Debug)]
pub(super) struct ZeroLengthEpsilon;

impl ZeroLengthEpsilon {
    fn apply(lhs: &Node, ctx: &mut Context) -> Option<VarSubstitution> {
        // Collects all in the given node of sort string that need to be replaced by epsilon
        // Returns false if a variable is found that is not of sort string
        fn collect_vars(n: &Node, in_len: bool, vars: &mut IndexSet<Rc<Variable>>) -> bool {
            match n.kind() {
                NodeKind::Length => {
                    assert!(!in_len);
                    for c in n.children() {
                        // must be true since the length of a string is a string
                        collect_vars(c, true, vars);
                    }
                    true
                }
                NodeKind::Concat => {
                    assert!(in_len);
                    for c in n.children() {
                        // must be true since we can only concatenate strings
                        collect_vars(c, in_len, vars);
                    }
                    true
                }
                NodeKind::Variable(v) if in_len => {
                    // must be a string, we are in a length
                    assert!(v.sort().is_string());
                    vars.insert(v.clone());
                    true
                }
                NodeKind::Mul | NodeKind::Add => {
                    assert!(!in_len);
                    for c in n.children() {
                        if !collect_vars(c, in_len, vars) {
                            // If we find a variable that is not of sort string, we can't apply the rule
                            // and return false
                            return false;
                        }
                    }
                    true
                }
                NodeKind::Int(i) => *i >= 0, // if we find a negative integer, we can't apply the rule
                NodeKind::Sub => false,
                NodeKind::Variable(v) => {
                    debug_assert!(!in_len);
                    debug_assert!(v.sort().is_int());
                    // if we find a variable that is not of sort string, we can't apply the rule
                    false
                }
                _ => false,
            }
        }
        let mut vars = IndexSet::new();
        if collect_vars(lhs, false, &mut vars) && !vars.is_empty() {
            // set all variables to epsilon
            let mut subs = VarSubstitution::default();
            let epsi = ctx.ast().empty_string();
            for v in vars {
                subs.add(v, epsi.clone());
            }
            Some(subs)
        } else {
            None
        }
    }
}

impl EntailmentRule for ZeroLengthEpsilon {
    fn apply(
        &self,
        node: &Node,
        asserted: &IndexSet<Node>,
        _: bool,
        ctx: &mut Context,
    ) -> Option<VarSubstitution> {
        // This is only applicable if the node itself is asserted
        if !asserted.contains(node) {
            return None;
        }

        match node.kind() {
            NodeKind::Eq => {
                debug_assert!(node.children().len() == 2);
                let lhs = node.children().first().unwrap();
                let rhs = node.children().last().unwrap();
                if lhs.sort().is_int() && rhs.sort().is_int() {
                    match (lhs.kind(), rhs.kind()) {
                        (_, NodeKind::Int(0)) => return ZeroLengthEpsilon::apply(lhs, ctx),
                        (NodeKind::Int(0), _) => return ZeroLengthEpsilon::apply(rhs, ctx),
                        _ => (),
                    }
                }
            }
            NodeKind::Le => {
                debug_assert!(node.children().len() == 2);
                let lhs = node.children().first().unwrap();
                let rhs = node.children().last().unwrap();
                if let (NodeKind::Int(0), _) = (lhs.kind(), rhs.kind()) {
                    return ZeroLengthEpsilon::apply(lhs, ctx);
                }
            }
            NodeKind::Ge => {
                debug_assert!(node.children().len() == 2);
                let lhs = node.children().first().unwrap();
                let rhs = node.children().last().unwrap();
                if let (NodeKind::Int(0), _) = (lhs.kind(), rhs.kind()) {
                    return ZeroLengthEpsilon::apply(rhs, ctx);
                }
            }
            _ => (),
        }
        None
    }
}

/// Finds asserted terms of the form `L # c` where L is a linear combination of string lengths
/// and c is a constant integer.
/// Returns `false` if `c` is not in the range of possible value `L` can take.
#[derive(Clone, Default, Debug)]
pub(super) struct TrivialLenghtConstraints;

impl EquivalenceRule for TrivialLenghtConstraints {
<<<<<<< HEAD
    fn apply(&self, node: &Node, _: &IndexSet<Node>, ctx: &mut Context) -> Option<Node> {
=======
    fn apply(
        &self,
        node: &Node,
        _: bool,
        _: &IndexSet<Node>,
        mngr: &mut NodeManager,
    ) -> Option<Node> {
>>>>>>> b4ce4e6e
        let normed = normalize_ineq(node)?;

        let all_str_len = normed
            .lhs()
            .coeffs
            .iter()
            .all(|(n, _)| matches!(n.kind(), NodeKind::Length));

        if all_str_len {
            // Compute the range of possible values for L, which is
            // - [0, +inf] if all coefficients are positive
            // - [-inf, 0] if all coefficients are negative
            // - [0, 0] if all coefficients are zero
            // - [-int, +inf] if some coefficients are positive and some are negative

            let coeffs = normed
                .lhs()
                .coeffs
                .iter()
                .map(|(_, v)| *v)
                .collect::<Vec<_>>();
            let all_positive = coeffs.iter().all(|v| *v > 0);
            let all_negative = coeffs.iter().all(|v| *v < 0);
            let all_zero = coeffs.iter().all(|v| *v == 0);
            let range = match (all_positive, all_negative, all_zero) {
                (true, false, false) => Interval::bounded_below(0),
                (false, true, false) => Interval::bounded_above(0),
                (false, false, true) => Interval::new(0, 0),
                (false, false, false) => Interval::unbounded(),
                _ => unreachable!(),
            };

            // check if we can cast to i32
            if normed.rhs() > i32::MAX as i64 || normed.rhs() < i32::MIN as i64 {
                return None;
            }

            let c = BoundValue::Num(normed.rhs() as i32);
            match normed.op() {
                NodeKind::Lt if normed.pol() => {
                    if c <= range.lower() {
                        return Some(ctx.ast().ffalse());
                    }
                }
                NodeKind::Le if normed.pol() => {
                    if c < range.lower() {
                        return Some(ctx.ast().ffalse());
                    }
                }
                NodeKind::Eq if normed.pol() => {
                    if c < range.lower() || c > range.upper() {
                        return Some(ctx.ast().ffalse());
                    }
                }
                NodeKind::Ge if normed.pol() => {
                    if c > range.upper() {
                        return Some(ctx.ast().ffalse());
                    }
                }
                NodeKind::Gt if normed.pol() => {
                    if c >= range.upper() {
                        return Some(ctx.ast().ffalse());
                    }
                }
                _ => return None,
            }
        }
        None
    }
}<|MERGE_RESOLUTION|>--- conflicted
+++ resolved
@@ -19,17 +19,7 @@
 #[derive(Debug, Clone, Copy)]
 pub(super) struct ConstStringLength;
 impl EquivalenceRule for ConstStringLength {
-<<<<<<< HEAD
-    fn apply(&self, node: &Node, _: &IndexSet<Node>, ctx: &mut Context) -> Option<Node> {
-=======
-    fn apply(
-        &self,
-        node: &Node,
-        _: bool,
-        _: &IndexSet<Node>,
-        mngr: &mut NodeManager,
-    ) -> Option<Node> {
->>>>>>> b4ce4e6e
+    fn apply(&self, node: &Node, _: bool, _: &IndexSet<Node>, ctx: &mut Context) -> Option<Node> {
         if *node.kind() == NodeKind::Length {
             debug_assert!(node.children().len() == 1);
             let child = node.children().first().unwrap();
@@ -47,17 +37,7 @@
 #[derive(Debug, Clone, Copy)]
 pub(super) struct StringLengthAddition;
 impl EquivalenceRule for StringLengthAddition {
-<<<<<<< HEAD
-    fn apply(&self, node: &Node, _: &IndexSet<Node>, ctx: &mut Context) -> Option<Node> {
-=======
-    fn apply(
-        &self,
-        node: &Node,
-        _: bool,
-        _: &IndexSet<Node>,
-        mngr: &mut NodeManager,
-    ) -> Option<Node> {
->>>>>>> b4ce4e6e
+    fn apply(&self, node: &Node, _: bool, _: &IndexSet<Node>, ctx: &mut Context) -> Option<Node> {
         if *node.kind() == NodeKind::Length {
             debug_assert!(node.children().len() == 1);
             let child = node.children().first().unwrap();
@@ -82,17 +62,7 @@
 #[derive(Debug, Clone, Copy)]
 pub(super) struct LengthTrivial;
 impl EquivalenceRule for LengthTrivial {
-<<<<<<< HEAD
-    fn apply(&self, node: &Node, _: &IndexSet<Node>, ctx: &mut Context) -> Option<Node> {
-=======
-    fn apply(
-        &self,
-        node: &Node,
-        _: bool,
-        _: &IndexSet<Node>,
-        mngr: &mut NodeManager,
-    ) -> Option<Node> {
->>>>>>> b4ce4e6e
+    fn apply(&self, node: &Node, _: bool, _: &IndexSet<Node>, ctx: &mut Context) -> Option<Node> {
         match node.kind() {
             NodeKind::Eq | NodeKind::Lt | NodeKind::Le | NodeKind::Gt | NodeKind::Ge => {
                 let lhs = node.children().first().unwrap();
@@ -177,17 +147,7 @@
 #[allow(dead_code)]
 pub(super) struct LengthToReg;
 impl EquivalenceRule for LengthToReg {
-<<<<<<< HEAD
-    fn apply(&self, node: &Node, _: &IndexSet<Node>, ctx: &mut Context) -> Option<Node> {
-=======
-    fn apply(
-        &self,
-        node: &Node,
-        _: bool,
-        _: &IndexSet<Node>,
-        mngr: &mut NodeManager,
-    ) -> Option<Node> {
->>>>>>> b4ce4e6e
+    fn apply(&self, node: &Node, _: bool, _: &IndexSet<Node>, ctx: &mut Context) -> Option<Node> {
         let normed = normalize_ineq(node)?;
         if normed.lhs().coeffs.len() == 1 {
             // This is a constraint of the form `s|x| # rhs`, we can rewrite this as a regular constraint
@@ -387,17 +347,7 @@
 pub(super) struct TrivialLenghtConstraints;
 
 impl EquivalenceRule for TrivialLenghtConstraints {
-<<<<<<< HEAD
-    fn apply(&self, node: &Node, _: &IndexSet<Node>, ctx: &mut Context) -> Option<Node> {
-=======
-    fn apply(
-        &self,
-        node: &Node,
-        _: bool,
-        _: &IndexSet<Node>,
-        mngr: &mut NodeManager,
-    ) -> Option<Node> {
->>>>>>> b4ce4e6e
+    fn apply(&self, node: &Node, _: bool, _: &IndexSet<Node>, ctx: &mut Context) -> Option<Node> {
         let normed = normalize_ineq(node)?;
 
         let all_str_len = normed
