--- conflicted
+++ resolved
@@ -8,17 +8,7 @@
 #[derive(Debug, Clone, Copy)]
 pub(super) struct ToIntConstant;
 impl EquivalenceRule for ToIntConstant {
-<<<<<<< HEAD
-    fn apply(&self, node: &Node, _: &IndexSet<Node>, ctx: &mut Context) -> Option<Node> {
-=======
-    fn apply(
-        &self,
-        node: &Node,
-        _: bool,
-        _: &IndexSet<Node>,
-        mngr: &mut NodeManager,
-    ) -> Option<Node> {
->>>>>>> b4ce4e6e
+    fn apply(&self, node: &Node, _: bool, _: &IndexSet<Node>, ctx: &mut Context) -> Option<Node> {
         if let NodeKind::ToInt = *node.kind() {
             let ch = node.children().first().unwrap();
             if let Some(s) = ch.as_str_const() {
@@ -37,17 +27,7 @@
 #[derive(Debug, Clone, Copy)]
 pub(super) struct FromIntConstant;
 impl EquivalenceRule for FromIntConstant {
-<<<<<<< HEAD
-    fn apply(&self, node: &Node, _: &IndexSet<Node>, ctx: &mut Context) -> Option<Node> {
-=======
-    fn apply(
-        &self,
-        node: &Node,
-        _: bool,
-        _: &IndexSet<Node>,
-        mngr: &mut NodeManager,
-    ) -> Option<Node> {
->>>>>>> b4ce4e6e
+    fn apply(&self, node: &Node, _: bool, _: &IndexSet<Node>, ctx: &mut Context) -> Option<Node> {
         if let NodeKind::FromInt = *node.kind() {
             let ch = node.children().first().unwrap();
             if let Some(i) = ch.as_int_const() {
@@ -74,17 +54,7 @@
 #[derive(Debug, Clone, Copy)]
 pub(super) struct VarEqConstantToInt;
 impl EquivalenceRule for VarEqConstantToInt {
-<<<<<<< HEAD
-    fn apply(&self, node: &Node, _: &IndexSet<Node>, ctx: &mut Context) -> Option<Node> {
-=======
-    fn apply(
-        &self,
-        node: &Node,
-        _: bool,
-        _: &IndexSet<Node>,
-        mngr: &mut NodeManager,
-    ) -> Option<Node> {
->>>>>>> b4ce4e6e
+    fn apply(&self, node: &Node, _: bool, _: &IndexSet<Node>, ctx: &mut Context) -> Option<Node> {
         if let NodeKind::Eq = *node.kind() {
             let lhs = node.children().first().unwrap();
             let rhs = node.children().last().unwrap();
@@ -194,11 +164,7 @@
         let re = ctx.ast().const_regex(re);
         let expected = ctx.ast().in_re(x_node, re);
 
-<<<<<<< HEAD
-        let got = VarEqConstantToInt.apply(&eq, &IndexSet::new(), &mut ctx);
-=======
-        let got = VarEqConstantToInt.apply(&eq, true, &IndexSet::new(), &mut mngr);
->>>>>>> b4ce4e6e
+        let got = VarEqConstantToInt.apply(&eq, true, &IndexSet::new(), &mut ctx);
         assert_eq!(got, Some(expected));
     }
 
@@ -220,11 +186,7 @@
         let re = ctx.ast().const_regex(re);
         let expected = ctx.ast().in_re(x_node, re);
 
-<<<<<<< HEAD
-        let got = VarEqConstantToInt.apply(&eq, &IndexSet::new(), &mut ctx);
-=======
-        let got = VarEqConstantToInt.apply(&eq, true, &IndexSet::new(), &mut mngr);
->>>>>>> b4ce4e6e
+        let got = VarEqConstantToInt.apply(&eq, true, &IndexSet::new(), &mut ctx);
         assert_eq!(got, Some(expected));
     }
 
@@ -246,11 +208,7 @@
         let re = ctx.ast().const_regex(re);
         let expected = ctx.ast().in_re(x_node, re);
 
-<<<<<<< HEAD
-        let got = VarEqConstantToInt.apply(&eq, &IndexSet::new(), &mut ctx);
-=======
-        let got = VarEqConstantToInt.apply(&eq, true, &IndexSet::new(), &mut mngr);
->>>>>>> b4ce4e6e
+        let got = VarEqConstantToInt.apply(&eq, true, &IndexSet::new(), &mut ctx);
         assert_eq!(got, Some(expected));
     }
 
@@ -268,13 +226,8 @@
 
         let eq = ctx.ast().eq(scaled, four.clone());
 
-<<<<<<< HEAD
-        let got = VarEqConstantToInt.apply(&eq, &IndexSet::new(), &mut ctx);
+        let got = VarEqConstantToInt.apply(&eq, true, &IndexSet::new(), &mut ctx);
         assert_eq!(got, Some(ctx.ast().ffalse()));
-=======
-        let got = VarEqConstantToInt.apply(&eq, true, &IndexSet::new(), &mut mngr);
-        assert_eq!(got, Some(mngr.ffalse()));
->>>>>>> b4ce4e6e
     }
 
     #[test]
@@ -289,13 +242,8 @@
         let scaled = ctx.ast().mul(vec![two.clone(), to_int]);
         let four = ctx.ast().const_int(5);
 
-<<<<<<< HEAD
-        let eq = ctx.ast().eq(scaled, four.clone());
-        let got = VarEqConstantToInt.apply(&eq, &IndexSet::new(), &mut ctx);
-=======
-        let eq = mngr.eq(scaled, four.clone());
-        let got = VarEqConstantToInt.apply(&eq, true, &IndexSet::new(), &mut mngr);
->>>>>>> b4ce4e6e
+        let eq = ctx.ast().eq(scaled, four.clone());
+        let got = VarEqConstantToInt.apply(&eq, true, &IndexSet::new(), &mut ctx);
         assert_eq!(got, None);
     }
 
@@ -313,11 +261,7 @@
 
         let eq = ctx.ast().eq(scaled, four.clone());
 
-<<<<<<< HEAD
-        let got = VarEqConstantToInt.apply(&eq, &IndexSet::new(), &mut ctx);
-=======
-        let got = VarEqConstantToInt.apply(&eq, true, &IndexSet::new(), &mut mngr);
->>>>>>> b4ce4e6e
+        let got = VarEqConstantToInt.apply(&eq, true, &IndexSet::new(), &mut ctx);
         assert_eq!(got, None);
     }
 }