use super::*;
use crate::ast::{Node, NodeKind};

/// Idempency of replacement operation.
/// - `replace(x, y, y) = x`
/// - `replace_all(x, y, y) = x`
#[derive(Debug, Clone, Copy)]
pub(super) struct ReplaceIdem;
impl EquivalenceRule for ReplaceIdem {
<<<<<<< HEAD
    fn apply(&self, node: &Node, _: &IndexSet<Node>, _: &mut Context) -> Option<Node> {
=======
    fn apply(&self, node: &Node, _: bool, _: &IndexSet<Node>, _: &mut NodeManager) -> Option<Node> {
>>>>>>> b4ce4e6e
        match node.kind() {
            NodeKind::Replace | NodeKind::ReplaceAll => {
                debug_assert_eq!(node.children().len(), 3);
                let from = node.children()[1].clone();
                let to = node.children()[2].clone();
                if from == to {
                    return Some(node.children()[0].clone());
                }
            }
            _ => {}
        }
        None
    }
}

/// Replacement operation on the empty string.
/// - `replace(_all)("", "", z) = z`
/// - `replace(_all)("", y, z) = ""` if y is a constant string with y != ""
#[derive(Debug, Clone, Copy)]
pub(super) struct ReplaceInEpsilon;
impl EquivalenceRule for ReplaceInEpsilon {
<<<<<<< HEAD
    fn apply(&self, node: &Node, _: &IndexSet<Node>, ctx: &mut Context) -> Option<Node> {
=======
    fn apply(
        &self,
        node: &Node,
        _: bool,
        _: &IndexSet<Node>,
        mngr: &mut NodeManager,
    ) -> Option<Node> {
>>>>>>> b4ce4e6e
        match node.kind() {
            NodeKind::Replace | NodeKind::ReplaceAll => {
                debug_assert_eq!(node.children().len(), 3);
                let in_ = node.children()[0].clone();
                let from = node.children()[1].clone();
                let to = node.children()[2].clone();
                if let NodeKind::String(x) = in_.kind() {
                    if x.is_empty() {
                        if let NodeKind::String(y) = from.kind() {
                            if y.is_empty() {
                                return Some(to);
                            } else {
                                return Some(ctx.ast().empty_string());
                            }
                        }
                    }
                }
            }
            _ => {}
        }
        None
    }
}

/// Replacement operation on the same string.
/// - `replace(x, x, y) = y`
/// - `replace_all(x, x, y) = y`
#[derive(Debug, Clone, Copy)]
pub(super) struct ReplaceSelf;
impl EquivalenceRule for ReplaceSelf {
<<<<<<< HEAD
    fn apply(&self, node: &Node, _: &IndexSet<Node>, _: &mut Context) -> Option<Node> {
=======
    fn apply(&self, node: &Node, _: bool, _: &IndexSet<Node>, _: &mut NodeManager) -> Option<Node> {
>>>>>>> b4ce4e6e
        match node.kind() {
            NodeKind::Replace | NodeKind::ReplaceAll => {
                debug_assert_eq!(node.children().len(), 3);
                let in_ = node.children()[0].clone();
                let from = node.children()[1].clone();
                let to = node.children()[2].clone();
                if in_ == from {
                    return Some(to);
                }
            }
            _ => {}
        }
        None
    }
}

/// Replacement operation on the empty string.
/// - `replace(x, "", y)` -> y.x
/// - `replace_all(x, "", y)` -> x
#[derive(Debug, Clone, Copy)]
pub(super) struct ReplaceEpsilon;
impl EquivalenceRule for ReplaceEpsilon {
<<<<<<< HEAD
    fn apply(&self, node: &Node, _: &IndexSet<Node>, ctx: &mut Context) -> Option<Node> {
=======
    fn apply(
        &self,
        node: &Node,
        _: bool,
        _: &IndexSet<Node>,
        mngr: &mut NodeManager,
    ) -> Option<Node> {
>>>>>>> b4ce4e6e
        match node.kind() {
            NodeKind::Replace | NodeKind::ReplaceAll => {
                debug_assert_eq!(node.children().len(), 3);
                let in_ = node.children()[0].clone();
                let from = node.children()[1].clone();
                let to = node.children()[2].clone();
                if let NodeKind::String(x) = from.kind() {
                    if x.is_empty() {
                        match node.kind() {
                            NodeKind::ReplaceAll => {
                                return Some(in_);
                            }
                            NodeKind::Replace => {
                                return Some(ctx.ast().concat(vec![to, in_]));
                            }
                            _ => unreachable!(),
                        }
                    }
                }
            }
            _ => {}
        }
        None
    }
}<|MERGE_RESOLUTION|>--- conflicted
+++ resolved
@@ -7,11 +7,7 @@
 #[derive(Debug, Clone, Copy)]
 pub(super) struct ReplaceIdem;
 impl EquivalenceRule for ReplaceIdem {
-<<<<<<< HEAD
-    fn apply(&self, node: &Node, _: &IndexSet<Node>, _: &mut Context) -> Option<Node> {
-=======
-    fn apply(&self, node: &Node, _: bool, _: &IndexSet<Node>, _: &mut NodeManager) -> Option<Node> {
->>>>>>> b4ce4e6e
+    fn apply(&self, node: &Node, _: bool, _: &IndexSet<Node>, _: &mut Context) -> Option<Node> {
         match node.kind() {
             NodeKind::Replace | NodeKind::ReplaceAll => {
                 debug_assert_eq!(node.children().len(), 3);
@@ -33,17 +29,7 @@
 #[derive(Debug, Clone, Copy)]
 pub(super) struct ReplaceInEpsilon;
 impl EquivalenceRule for ReplaceInEpsilon {
-<<<<<<< HEAD
-    fn apply(&self, node: &Node, _: &IndexSet<Node>, ctx: &mut Context) -> Option<Node> {
-=======
-    fn apply(
-        &self,
-        node: &Node,
-        _: bool,
-        _: &IndexSet<Node>,
-        mngr: &mut NodeManager,
-    ) -> Option<Node> {
->>>>>>> b4ce4e6e
+    fn apply(&self, node: &Node, _: bool, _: &IndexSet<Node>, ctx: &mut Context) -> Option<Node> {
         match node.kind() {
             NodeKind::Replace | NodeKind::ReplaceAll => {
                 debug_assert_eq!(node.children().len(), 3);
@@ -74,11 +60,7 @@
 #[derive(Debug, Clone, Copy)]
 pub(super) struct ReplaceSelf;
 impl EquivalenceRule for ReplaceSelf {
-<<<<<<< HEAD
-    fn apply(&self, node: &Node, _: &IndexSet<Node>, _: &mut Context) -> Option<Node> {
-=======
-    fn apply(&self, node: &Node, _: bool, _: &IndexSet<Node>, _: &mut NodeManager) -> Option<Node> {
->>>>>>> b4ce4e6e
+    fn apply(&self, node: &Node, _: bool, _: &IndexSet<Node>, _: &mut Context) -> Option<Node> {
         match node.kind() {
             NodeKind::Replace | NodeKind::ReplaceAll => {
                 debug_assert_eq!(node.children().len(), 3);
@@ -101,17 +83,7 @@
 #[derive(Debug, Clone, Copy)]
 pub(super) struct ReplaceEpsilon;
 impl EquivalenceRule for ReplaceEpsilon {
-<<<<<<< HEAD
-    fn apply(&self, node: &Node, _: &IndexSet<Node>, ctx: &mut Context) -> Option<Node> {
-=======
-    fn apply(
-        &self,
-        node: &Node,
-        _: bool,
-        _: &IndexSet<Node>,
-        mngr: &mut NodeManager,
-    ) -> Option<Node> {
->>>>>>> b4ce4e6e
+    fn apply(&self, node: &Node, _: bool, _: &IndexSet<Node>, ctx: &mut Context) -> Option<Node> {
         match node.kind() {
             NodeKind::Replace | NodeKind::ReplaceAll => {
                 debug_assert_eq!(node.children().len(), 3);
