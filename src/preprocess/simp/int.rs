--- conflicted
+++ resolved
@@ -11,17 +11,7 @@
 #[derive(Debug, Clone, Copy)]
 pub(super) struct FoldConstantInts;
 impl EquivalenceRule for FoldConstantInts {
-<<<<<<< HEAD
-    fn apply(&self, node: &Node, _: &IndexSet<Node>, ctx: &mut Context) -> Option<Node> {
-=======
-    fn apply(
-        &self,
-        node: &Node,
-        _: bool,
-        _: &IndexSet<Node>,
-        mngr: &mut NodeManager,
-    ) -> Option<Node> {
->>>>>>> b4ce4e6e
+    fn apply(&self, node: &Node, _: bool, _: &IndexSet<Node>, ctx: &mut Context) -> Option<Node> {
         if node.is_const() {
             return None; // already a fully simplified constant
         }
@@ -41,17 +31,7 @@
 #[derive(Debug, Clone, Copy)]
 pub(super) struct LessTrivial;
 impl EquivalenceRule for LessTrivial {
-<<<<<<< HEAD
-    fn apply(&self, node: &Node, _: &IndexSet<Node>, ctx: &mut Context) -> Option<Node> {
-=======
-    fn apply(
-        &self,
-        node: &Node,
-        _: bool,
-        _: &IndexSet<Node>,
-        mngr: &mut NodeManager,
-    ) -> Option<Node> {
->>>>>>> b4ce4e6e
+    fn apply(&self, node: &Node, _: bool, _: &IndexSet<Node>, ctx: &mut Context) -> Option<Node> {
         if *node.kind() == NodeKind::Lt {
             // strictly less
             debug_assert!(node.children().len() == 2);
@@ -97,17 +77,7 @@
 #[derive(Debug, Clone, Copy)]
 pub(super) struct DistributeNeg;
 impl EquivalenceRule for DistributeNeg {
-<<<<<<< HEAD
-    fn apply(&self, node: &Node, _: &IndexSet<Node>, ctx: &mut Context) -> Option<Node> {
-=======
-    fn apply(
-        &self,
-        node: &Node,
-        _: bool,
-        _: &IndexSet<Node>,
-        mngr: &mut NodeManager,
-    ) -> Option<Node> {
->>>>>>> b4ce4e6e
+    fn apply(&self, node: &Node, _: bool, _: &IndexSet<Node>, ctx: &mut Context) -> Option<Node> {
         if *node.kind() == NodeKind::Neg {
             debug_assert!(node.children().len() == 1);
             let child = node.children().first().unwrap();
@@ -128,17 +98,7 @@
 #[derive(Debug, Clone, Copy)]
 pub(super) struct GreaterTrivial;
 impl EquivalenceRule for GreaterTrivial {
-<<<<<<< HEAD
-    fn apply(&self, node: &Node, asserted: &IndexSet<Node>, ctx: &mut Context) -> Option<Node> {
-=======
-    fn apply(
-        &self,
-        node: &Node,
-        a: bool,
-        pa: &IndexSet<Node>,
-        mngr: &mut NodeManager,
-    ) -> Option<Node> {
->>>>>>> b4ce4e6e
+    fn apply(&self, node: &Node, a: bool, pa: &IndexSet<Node>, ctx: &mut Context) -> Option<Node> {
         if *node.kind() == NodeKind::Gt || *node.kind() == NodeKind::Ge {
             debug_assert!(node.children().len() == 2);
 
@@ -157,11 +117,7 @@
                 .ast()
                 .create_node(swapped_op, vec![rhs.clone(), lhs.clone()]);
 
-<<<<<<< HEAD
-            return LessTrivial.apply(&swapped, asserted, ctx);
-=======
-            return LessTrivial.apply(&swapped, a, pa, mngr);
->>>>>>> b4ce4e6e
+            return LessTrivial.apply(&swapped, a, pa, ctx);
         }
 
         None
@@ -172,17 +128,7 @@
 #[derive(Debug, Clone, Copy)]
 pub(super) struct EqualityTrivial;
 impl EquivalenceRule for EqualityTrivial {
-<<<<<<< HEAD
-    fn apply(&self, node: &Node, _: &IndexSet<Node>, ctx: &mut Context) -> Option<Node> {
-=======
-    fn apply(
-        &self,
-        node: &Node,
-        _: bool,
-        _: &IndexSet<Node>,
-        mngr: &mut NodeManager,
-    ) -> Option<Node> {
->>>>>>> b4ce4e6e
+    fn apply(&self, node: &Node, _: bool, _: &IndexSet<Node>, ctx: &mut Context) -> Option<Node> {
         if *node.kind() == NodeKind::Eq {
             debug_assert!(node.children().len() == 2);
             let lhs = node.children().first().unwrap();
@@ -213,17 +159,7 @@
 #[derive(Debug, Clone, Copy)]
 pub(super) struct NotComparison;
 impl EquivalenceRule for NotComparison {
-<<<<<<< HEAD
-    fn apply(&self, node: &Node, _: &IndexSet<Node>, ctx: &mut Context) -> Option<Node> {
-=======
-    fn apply(
-        &self,
-        node: &Node,
-        _: bool,
-        _: &IndexSet<Node>,
-        mngr: &mut NodeManager,
-    ) -> Option<Node> {
->>>>>>> b4ce4e6e
+    fn apply(&self, node: &Node, _: bool, _: &IndexSet<Node>, ctx: &mut Context) -> Option<Node> {
         if let NodeKind::Not = *node.kind() {
             let child = node.children().first().unwrap();
             match child.kind() {
@@ -260,20 +196,11 @@
 
 /// Normalizes linear (in)-equalities.
 /// This rule transforms an (in)-equality into the form `c1*x1 + c2*x2 + ... + cn*xn + c`, where `c1, c2, ..., cn` are the coefficients, `c` is the constant term, and `x1, x2, ..., xn` are atomic integer terms.
+#[allow(dead_code)]
 #[derive(Debug, Clone, Copy)]
 pub(super) struct NormalizeIneq;
 impl EquivalenceRule for NormalizeIneq {
-<<<<<<< HEAD
-    fn apply(&self, node: &Node, _: &IndexSet<Node>, ctx: &mut Context) -> Option<Node> {
-=======
-    fn apply(
-        &self,
-        node: &Node,
-        _: bool,
-        _: &IndexSet<Node>,
-        mngr: &mut NodeManager,
-    ) -> Option<Node> {
->>>>>>> b4ce4e6e
+    fn apply(&self, node: &Node, _: bool, _: &IndexSet<Node>, ctx: &mut Context) -> Option<Node> {
         if let Some(normed) = normalize_ineq(node) {
             let mut new_children = Vec::new();
             for (k, v) in &normed.lhs.coeffs {
