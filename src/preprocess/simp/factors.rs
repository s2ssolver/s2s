use indexmap::IndexSet;
use itertools::Itertools;

use crate::{
    ast::{
        utils::{reverse, PatternIterator},
        Node, NodeKind,
    },
    context::Context,
};

use super::EquivalenceRule;

/// Folds prefixof(x, y) into true if x is a prefix of y.
#[derive(Debug, Clone, Copy)]
pub(super) struct TrivialPrefixof;
impl EquivalenceRule for TrivialPrefixof {
<<<<<<< HEAD
    fn apply(&self, node: &Node, _: &IndexSet<Node>, ctx: &mut Context) -> Option<Node> {
=======
    fn apply(
        &self,
        node: &Node,
        _: bool,
        _: &IndexSet<Node>,
        mngr: &mut NodeManager,
    ) -> Option<Node> {
>>>>>>> b4ce4e6e
        if *node.kind() == NodeKind::PrefixOf {
            debug_assert!(node.children().len() == 2);
            let lhs = &node.children()[0];
            let rhs = &node.children()[1];
            // Only works if both lhs and rhs are patterns.
            match lhs.kind() {
                NodeKind::Variable(_) | NodeKind::String(_) | NodeKind::Concat => {
                    match rhs.kind() {
                        NodeKind::Variable(_) | NodeKind::String(_) | NodeKind::Concat => {
                            let mut rhs_symbols = PatternIterator::new(rhs);
                            let lhs_symbols = PatternIterator::new(lhs);

                            for s in lhs_symbols {
                                if Some(s) != rhs_symbols.next() {
                                    return None;
                                }
                            }
                            // If we reached the end of lhs, then lhs is a prefix of rhs.
                            return Some(ctx.ast().ttrue());
                        }
                        _ => {}
                    }
                }
                _ => {}
            }
        }
        None
    }
}

/// Folds suffixof(x, y) into true if x is a suffix of y.
#[derive(Debug, Clone, Copy)]
pub(super) struct TrivialSuffixof;
impl EquivalenceRule for TrivialSuffixof {
<<<<<<< HEAD
    fn apply(&self, node: &Node, asserted: &IndexSet<Node>, ctx: &mut Context) -> Option<Node> {
        if *node.kind() == NodeKind::SuffixOf {
            let lhs = &node.children()[0];
            let rhs = &node.children()[1];
            let r_lhs = reverse(lhs, ctx);
            let r_rhs = reverse(rhs, ctx);
            let prefixof = &ctx.ast().prefix_of(r_lhs, r_rhs);
            return TrivialPrefixof.apply(prefixof, asserted, ctx);
=======
    fn apply(
        &self,
        node: &Node,
        asserted: bool,
        pa: &IndexSet<Node>,
        mngr: &mut NodeManager,
    ) -> Option<Node> {
        if *node.kind() == NodeKind::SuffixOf {
            let lhs = &node.children()[0];
            let rhs = &node.children()[1];
            let r_lhs = reverse(lhs, mngr);
            let r_rhs = reverse(rhs, mngr);
            let prefixof = &mngr.prefix_of(r_lhs, r_rhs);
            return TrivialPrefixof.apply(prefixof, asserted, pa, mngr);
>>>>>>> b4ce4e6e
        }
        None
    }
}

/// Folds contains(x, y)
/// - into true if x contains y
/// - into false if x does not contain y and both x and y are constant strings
#[derive(Debug, Clone, Copy)]
pub(super) struct TrivialContains;
impl EquivalenceRule for TrivialContains {
<<<<<<< HEAD
    fn apply(&self, node: &Node, _: &IndexSet<Node>, ctx: &mut Context) -> Option<Node> {
=======
    fn apply(
        &self,
        node: &Node,
        _: bool,
        _: &IndexSet<Node>,
        mngr: &mut NodeManager,
    ) -> Option<Node> {
>>>>>>> b4ce4e6e
        if *node.kind() == NodeKind::Contains {
            let haystack = &node.children()[0];
            let needle = &node.children()[1];

            // Only works if both haystack and needle are patterns.
            match haystack.kind() {
                NodeKind::Variable(_) | NodeKind::String(_) | NodeKind::Concat => {
                    match needle.kind() {
                        NodeKind::Variable(_) | NodeKind::String(_) | NodeKind::Concat => {
                            let haystack = PatternIterator::new(haystack).collect_vec();
                            let needle = PatternIterator::new(needle).collect_vec();

                            if find_subvec(&haystack, &needle) {
                                return Some(ctx.ast().ttrue());
                            } else if haystack.iter().all(|s| s.is_const())
                                && needle.iter().all(|s| s.is_const())
                            {
                                return Some(ctx.ast().ffalse());
                            }
                        }
                        _ => {}
                    }
                }
                _ => {}
            }
        }
        None
    }
}

/// Replaces `prefixof(x, "")`, `suffixof(x, "")`, and `contains("", x)` with `x = ""`.
#[derive(Debug, Clone, Copy)]
pub(super) struct FactorOfEmptyString;
impl EquivalenceRule for FactorOfEmptyString {
<<<<<<< HEAD
    fn apply(&self, node: &Node, _: &IndexSet<Node>, ctx: &mut Context) -> Option<Node> {
=======
    fn apply(
        &self,
        node: &Node,
        _: bool,
        _: &IndexSet<Node>,
        mngr: &mut NodeManager,
    ) -> Option<Node> {
>>>>>>> b4ce4e6e
        if *node.kind() == NodeKind::PrefixOf || *node.kind() == NodeKind::SuffixOf {
            let lhs = &node.children()[0];
            let rhs = &node.children()[1];
            if rhs.as_str_const().map(|s| s.is_empty()) == Some(true) {
                let eq = ctx.ast().eq(lhs.clone(), rhs.clone());
                return Some(eq);
            }
        }
        if *node.kind() == NodeKind::Contains {
            let container = &node.children()[0];
            let contains = &node.children()[1];
            if container.as_str_const().map(|s| s.is_empty()) == Some(true) {
                let eq = ctx.ast().eq(container.clone(), contains.clone());
                return Some(eq);
            }
        }
        None
    }
}

fn find_subvec<T: PartialEq>(mut haystack: &[T], needle: &[T]) -> bool {
    if needle.is_empty() {
        return true;
    }
    while !haystack.is_empty() {
        if haystack.starts_with(needle) {
            return true;
        }
        haystack = &haystack[1..];
    }
    false
}<|MERGE_RESOLUTION|>--- conflicted
+++ resolved
@@ -15,17 +15,7 @@
 #[derive(Debug, Clone, Copy)]
 pub(super) struct TrivialPrefixof;
 impl EquivalenceRule for TrivialPrefixof {
-<<<<<<< HEAD
-    fn apply(&self, node: &Node, _: &IndexSet<Node>, ctx: &mut Context) -> Option<Node> {
-=======
-    fn apply(
-        &self,
-        node: &Node,
-        _: bool,
-        _: &IndexSet<Node>,
-        mngr: &mut NodeManager,
-    ) -> Option<Node> {
->>>>>>> b4ce4e6e
+    fn apply(&self, node: &Node, _: bool, _: &IndexSet<Node>, ctx: &mut Context) -> Option<Node> {
         if *node.kind() == NodeKind::PrefixOf {
             debug_assert!(node.children().len() == 2);
             let lhs = &node.children()[0];
@@ -60,31 +50,20 @@
 #[derive(Debug, Clone, Copy)]
 pub(super) struct TrivialSuffixof;
 impl EquivalenceRule for TrivialSuffixof {
-<<<<<<< HEAD
-    fn apply(&self, node: &Node, asserted: &IndexSet<Node>, ctx: &mut Context) -> Option<Node> {
+    fn apply(
+        &self,
+        node: &Node,
+        asserted: bool,
+        pa: &IndexSet<Node>,
+        ctx: &mut Context,
+    ) -> Option<Node> {
         if *node.kind() == NodeKind::SuffixOf {
             let lhs = &node.children()[0];
             let rhs = &node.children()[1];
             let r_lhs = reverse(lhs, ctx);
             let r_rhs = reverse(rhs, ctx);
             let prefixof = &ctx.ast().prefix_of(r_lhs, r_rhs);
-            return TrivialPrefixof.apply(prefixof, asserted, ctx);
-=======
-    fn apply(
-        &self,
-        node: &Node,
-        asserted: bool,
-        pa: &IndexSet<Node>,
-        mngr: &mut NodeManager,
-    ) -> Option<Node> {
-        if *node.kind() == NodeKind::SuffixOf {
-            let lhs = &node.children()[0];
-            let rhs = &node.children()[1];
-            let r_lhs = reverse(lhs, mngr);
-            let r_rhs = reverse(rhs, mngr);
-            let prefixof = &mngr.prefix_of(r_lhs, r_rhs);
-            return TrivialPrefixof.apply(prefixof, asserted, pa, mngr);
->>>>>>> b4ce4e6e
+            return TrivialPrefixof.apply(prefixof, asserted, pa, ctx);
         }
         None
     }
@@ -96,17 +75,7 @@
 #[derive(Debug, Clone, Copy)]
 pub(super) struct TrivialContains;
 impl EquivalenceRule for TrivialContains {
-<<<<<<< HEAD
-    fn apply(&self, node: &Node, _: &IndexSet<Node>, ctx: &mut Context) -> Option<Node> {
-=======
-    fn apply(
-        &self,
-        node: &Node,
-        _: bool,
-        _: &IndexSet<Node>,
-        mngr: &mut NodeManager,
-    ) -> Option<Node> {
->>>>>>> b4ce4e6e
+    fn apply(&self, node: &Node, _: bool, _: &IndexSet<Node>, ctx: &mut Context) -> Option<Node> {
         if *node.kind() == NodeKind::Contains {
             let haystack = &node.children()[0];
             let needle = &node.children()[1];
@@ -141,17 +110,7 @@
 #[derive(Debug, Clone, Copy)]
 pub(super) struct FactorOfEmptyString;
 impl EquivalenceRule for FactorOfEmptyString {
-<<<<<<< HEAD
-    fn apply(&self, node: &Node, _: &IndexSet<Node>, ctx: &mut Context) -> Option<Node> {
-=======
-    fn apply(
-        &self,
-        node: &Node,
-        _: bool,
-        _: &IndexSet<Node>,
-        mngr: &mut NodeManager,
-    ) -> Option<Node> {
->>>>>>> b4ce4e6e
+    fn apply(&self, node: &Node, _: bool, _: &IndexSet<Node>, ctx: &mut Context) -> Option<Node> {
         if *node.kind() == NodeKind::PrefixOf || *node.kind() == NodeKind::SuffixOf {
             let lhs = &node.children()[0];
             let rhs = &node.children()[1];
