--- conflicted
+++ resolved
@@ -5,17 +5,7 @@
 #[derive(Debug, Clone, Copy)]
 pub(super) struct SubstrConst;
 impl EquivalenceRule for SubstrConst {
-<<<<<<< HEAD
-    fn apply(&self, node: &Node, _: &IndexSet<Node>, ctx: &mut Context) -> Option<Node> {
-=======
-    fn apply(
-        &self,
-        node: &Node,
-        _: bool,
-        _: &IndexSet<Node>,
-        mngr: &mut NodeManager,
-    ) -> Option<Node> {
->>>>>>> b4ce4e6e
+    fn apply(&self, node: &Node, _: bool, _: &IndexSet<Node>, ctx: &mut Context) -> Option<Node> {
         if let NodeKind::SubStr = node.kind() {
             let w = &node.children()[0];
             let s = &node.children()[1];
@@ -40,17 +30,7 @@
 #[derive(Debug, Clone, Copy)]
 pub(super) struct AtConst;
 impl EquivalenceRule for AtConst {
-<<<<<<< HEAD
-    fn apply(&self, node: &Node, _: &IndexSet<Node>, ctx: &mut Context) -> Option<Node> {
-=======
-    fn apply(
-        &self,
-        node: &Node,
-        _: bool,
-        _: &IndexSet<Node>,
-        mngr: &mut NodeManager,
-    ) -> Option<Node> {
->>>>>>> b4ce4e6e
+    fn apply(&self, node: &Node, _: bool, _: &IndexSet<Node>, ctx: &mut Context) -> Option<Node> {
         if let NodeKind::At = node.kind() {
             let w = &node.children()[0];
             let s = &node.children()[1];
@@ -73,17 +53,7 @@
 #[derive(Debug, Clone, Copy)]
 pub(super) struct SubstrNegative;
 impl EquivalenceRule for SubstrNegative {
-<<<<<<< HEAD
-    fn apply(&self, node: &Node, _: &IndexSet<Node>, ctx: &mut Context) -> Option<Node> {
-=======
-    fn apply(
-        &self,
-        node: &Node,
-        _: bool,
-        _: &IndexSet<Node>,
-        mngr: &mut NodeManager,
-    ) -> Option<Node> {
->>>>>>> b4ce4e6e
+    fn apply(&self, node: &Node, _: bool, _: &IndexSet<Node>, ctx: &mut Context) -> Option<Node> {
         if let NodeKind::SubStr = node.kind() {
             let l = &node.children()[2];
             if let NodeKind::Int(l) = l.kind() {
@@ -100,17 +70,7 @@
 #[derive(Debug, Clone, Copy)]
 pub(super) struct AtNegative;
 impl EquivalenceRule for AtNegative {
-<<<<<<< HEAD
-    fn apply(&self, node: &Node, _: &IndexSet<Node>, ctx: &mut Context) -> Option<Node> {
-=======
-    fn apply(
-        &self,
-        node: &Node,
-        _: bool,
-        _: &IndexSet<Node>,
-        mngr: &mut NodeManager,
-    ) -> Option<Node> {
->>>>>>> b4ce4e6e
+    fn apply(&self, node: &Node, _: bool, _: &IndexSet<Node>, ctx: &mut Context) -> Option<Node> {
         if let NodeKind::At = node.kind() {
             let s = &node.children()[1];
             if let NodeKind::Int(s) = s.kind() {
