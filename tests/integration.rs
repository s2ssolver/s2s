--- conflicted
+++ resolved
@@ -1,27 +1,16 @@
 use std::path::Path;
 
-<<<<<<< HEAD
-use blastr::{parse_script, smt::Interpreter, Context, SolverOptions};
-=======
-use blastr::{node::NodeManager, parse_script, smt::Interpreter, Options};
->>>>>>> b4ce4e6e
+use blastr::{parse_script, smt::Interpreter, Context, Options};
 use test_generator::test_resources;
 
 #[test_resources("res/tests_sat/*.smt2")]
 fn test_sat(smt: &str) {
     let file = Path::new(smt);
     let smt = std::io::BufReader::new(std::fs::File::open(file).unwrap());
-<<<<<<< HEAD
     let mut ctx = Context::default();
-    let options = SolverOptions::default();
+    let options = Options::default();
     let script = parse_script(smt, &mut ctx).unwrap();
     let mut interpreter = Interpreter::new(options, &mut ctx);
-=======
-    let mut mngr = NodeManager::default();
-    let options = Options::default();
-    let script = parse_script(smt, &mut mngr).unwrap();
-    let mut interpreter = Interpreter::new(options, &mut mngr);
->>>>>>> b4ce4e6e
 
     for a in script.iter_asserts() {
         interpreter.assert(a);
@@ -37,17 +26,10 @@
 fn test_unsat(smt: &str) {
     let file = Path::new(smt);
     let smt = std::io::BufReader::new(std::fs::File::open(file).unwrap());
-<<<<<<< HEAD
     let mut ctx = Context::default();
-    let options = SolverOptions::default();
+    let options = Options::default();
     let script = parse_script(smt, &mut ctx).unwrap();
     let mut interpreter = Interpreter::new(options, &mut ctx);
-=======
-    let mut mngr = NodeManager::default();
-    let options = Options::default();
-    let script = parse_script(smt, &mut mngr).unwrap();
-    let mut interpreter = Interpreter::new(options, &mut mngr);
->>>>>>> b4ce4e6e
 
     for a in script.iter_asserts() {
         interpreter.assert(a);
